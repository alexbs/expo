--- conflicted
+++ resolved
@@ -1,13 +1,3 @@
-<<<<<<< HEAD
-import { EXPO_DEBUG } from './utils/env';
-
-/** Clear the terminal of all text. */
-export function clear(): void {
-  process.stdout.write(process.platform === 'win32' ? '\x1B[2J\x1B[0f' : '\x1B[2J\x1B[3J\x1B[H');
-}
-
-=======
->>>>>>> 08f1ae9f
 export function time(label?: string): void {
   console.time(label);
 }
@@ -32,6 +22,11 @@
   if (require('./utils/env').EXPO_DEBUG) console.log(...message);
 }
 
+/** Clear the terminal of all text. */
+export function clear(): void {
+  process.stdout.write(process.platform === 'win32' ? '\x1B[2J\x1B[0f' : '\x1B[2J\x1B[3J\x1B[H');
+}
+
 /** Log a message and exit the current process. If the `code` is non-zero then `console.error` will be used instead of `console.log`. */
 export function exit(message: string, code: number = 1): never {
   if (code === 0) {
