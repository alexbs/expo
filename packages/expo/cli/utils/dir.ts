--- conflicted
+++ resolved
@@ -4,16 +4,10 @@
   return (await fs.promises.stat(file).catch(() => null))?.isDirectory() ?? false;
 }
 
-<<<<<<< HEAD
 export async function fileExistsAsync(file: string): Promise<boolean> {
   return (await fs.promises.stat(file).catch(() => null))?.isFile() ?? false;
 }
 
-export const removeAsync = fs.remove;
-
-export const ensureDirectoryAsync = fs.ensureDir;
-=======
 export const ensureDirectoryAsync = (path: string) => fs.promises.mkdir(path, { recursive: true });
->>>>>>> f1e52feb
 
 export const copySync = fs.copySync;